--- conflicted
+++ resolved
@@ -43,13 +43,7 @@
   drupal:site-post-install  [drupal:spi|dspi] Run Drupal post-install commands.
   drupal:site-setup         [drupal:site-scaffold|drupal:ss|dss] Setup local Drupal site development copy.
  setup
-<<<<<<< HEAD
-  setup:behat                [setup:b|sb] Setup Behat.
-  setup:phpunit              [setup:p|sp] Setup PHPUnit.
-  setup:replace              [setup:r|sr] Replace configuration tokens in a text file.
-=======
   setup:behat               [setup:b|sb] Setup Behat.
   setup:phpunit             [setup:p|sp] Setup PHPUnit.
-  setup:replace             [setup:p|sp] Replace configuration tokens in a text file.
->>>>>>> 9208f0e0
+  setup:replace             [setup:r|sr] Replace configuration tokens in a text file.
 ```